#include <cstdint>
#include <Python.h>
#include <opencv2/opencv.hpp>
#include <stdio.h>
#include <stdlib.h>
#include <string.h>
#include <errno.h>
#include <stdbool.h>
#include <turbojpeg.h>
#include <pthread.h>
#ifdef _WIN32
    typedef unsigned __int32 __uint32_t;
    typedef unsigned __int64 __uint64_t;
    #define EXPORT __declspec(dllexport)
#else
    #define EXPORT
#endif

extern "C" {
    // a key use to point to the tjtransform instance
    static pthread_key_t key_tj_transformer;
    // a key use to point to the tjdecompressor instance
    static pthread_key_t key_tj_decompressor;
    static pthread_once_t key_once = PTHREAD_ONCE_INIT;

    // will make the keys to access the tj instances
    static void make_keys()
    {
        pthread_key_create(&key_tj_decompressor, NULL);
        pthread_key_create(&key_tj_transformer, NULL);
    }

    EXPORT void resize(int64_t cresizer, int64_t source_p, int64_t sx, int64_t sy,
                int64_t start_row, int64_t end_row, int64_t start_col, int64_t end_col,
                int64_t dest_p, int64_t tx, int64_t ty) {
        // TODO use proper arguments type
        cv::Mat source_matrix(sx, sy, CV_8UC3, (uint8_t*) source_p);
        cv::Mat dest_matrix(tx, ty, CV_8UC3, (uint8_t*) dest_p);
        cv::resize(source_matrix.colRange(start_col, end_col).rowRange(start_row, end_row),
                   dest_matrix, dest_matrix.size(), 0, 0, cv::INTER_AREA);
    }

<<<<<<< HEAD
    void rotate(float angle, int64_t source_p, int64_t dest_p, int64_t sx, int64_t sy) {
        cv::Mat source_matrix(sx, sy, CV_8UC3, (uint8_t*) source_p);
        cv::Mat dest_matrix(sx, sy, CV_8UC3, (uint8_t*) dest_p);
        // TODO unsure if this should be sx, sy
        cv::Point2f center((sy-1) / 2.0, (sx-1) / 2.0);
        cv::Mat rotation = cv::getRotationMatrix2D(center, angle, 1.0);
        cv::warpAffine(source_matrix.colRange(0, sy).rowRange(0, sx),
                   dest_matrix, rotation, dest_matrix.size(), cv::INTER_NEAREST);
    }

    void shear(float shear_x, float shear_y, int64_t source_p, int64_t dest_p, int64_t sx, int64_t sy) {
        cv::Mat source_matrix(sx, sy, CV_8UC3, (uint8_t*) source_p);
        cv::Mat dest_matrix(sx, sy, CV_8UC3, (uint8_t*) dest_p);
        
        float _shear[6] = { 1, shear_x, 0, shear_y, 1, 0 };
        
        float cx = (sx - 1) / 2.0;
        float cy = (sy - 1) / 2.0;

        _shear[2] += _shear[0] * -cx + _shear[1] * -cy;
        _shear[5] += _shear[3] * -cx + _shear[4] * -cy;

        _shear[2] += cx;
        _shear[5] += cy;
        
        cv::Mat shear = cv::Mat(2, 3, CV_32F, _shear);
        cv::warpAffine(source_matrix.colRange(0, sy).rowRange(0, sx),
                   dest_matrix, shear, dest_matrix.size(), cv::INTER_NEAREST);
    }
    
    void add_weighted(int64_t img1_p, float a, int64_t img2_p, float b, int64_t dest_p, int64_t sx, int64_t sy) {
        cv::Mat img1(sx, sy, CV_8UC3, (uint8_t*) img1_p);
        cv::Mat img2(sx, sy, CV_8UC3, (uint8_t*) img2_p);
        cv::Mat dest_matrix(sx, sy, CV_8UC3, (uint8_t*) dest_p);

        // TODO doubt we need colRange/rowRange stuff
        cv::addWeighted(img1.colRange(0, sy).rowRange(0, sx), a,
                   img2.colRange(0, sy).rowRange(0, sx), b,
                   0, dest_matrix);
    }
    
    void equalize(int64_t source_p, int64_t dest_p, int64_t sx, int64_t sy) {
        cv::Mat source_matrix(sx, sy, CV_8U, (uint8_t*) source_p);
        cv::Mat dest_matrix(sx, sy, CV_8U, (uint8_t*) dest_p);
        cv::equalizeHist(source_matrix.colRange(0, sy).rowRange(0, sx),
                        dest_matrix);
    }
    
    void unsharp_mask(int64_t source_p, int64_t dest_p, int64_t sx, int64_t sy) {
        cv::Mat source_matrix(sx, sy, CV_8UC3, (uint8_t*) source_p);
        cv::Mat dest_matrix(sx, sy, CV_8UC3, (uint8_t*) dest_p);
        
        cv::Point anchor(-1, -1);
        
        // 3x3 kernel, all 1s with 5 in center / sum of kernel
        float _kernel[9] = { 0.0769, 0.0769, 0.0769, 0.0769, 0.3846,
                             0.0769, 0.0769, 0.0769, 0.0769 };
        cv::Mat kernel = cv::Mat(3, 3, CV_32F, _kernel);

        cv::filter2D(source_matrix.colRange(0, sy).rowRange(0, sx),
                        dest_matrix, -1, kernel, anchor, 0, cv::BORDER_ISOLATED);

        //add_weighted(source_p, amount, dest_p, 1 - amount, dest_p, sx, sy);
    }
    
    void my_memcpy(void *source, void* dst, uint64_t size) {
        memcpy(dst, source, size);
    }
    
    void my_fread(int64_t fp, int64_t offset, void *destination, int64_t size) {
=======
    EXPORT void my_memcpy(void *source, void* dst, uint64_t size) {
        memcpy(dst, source, size);
    }

    EXPORT void my_fread(int64_t fp, int64_t offset, void *destination, int64_t size) {
>>>>>>> f8cd1770
        fseek((FILE *) fp, offset, SEEK_SET);
        fread(destination, 1, size, (FILE *) fp);
    }

    EXPORT int imdecode(unsigned char *input_buffer, __uint64_t input_size,
                      __uint32_t source_height, __uint32_t source_width,

                      unsigned char *output_buffer,
                      __uint32_t crop_height, __uint32_t crop_width,
                      __uint32_t offset_x, __uint32_t offset_y,
                      __uint32_t scale_num, __uint32_t scale_denom,
                      bool enable_crop,
                      bool hflip)
    {
        pthread_once(&key_once, make_keys);

        tjhandle tj_transformer;
        tjhandle tj_decompressor;
        if ((tj_transformer = pthread_getspecific(key_tj_transformer)) == NULL)
        {
            tj_transformer = tjInitTransform();
            pthread_setspecific(key_tj_transformer, tj_transformer);
        }
        if ((tj_decompressor = pthread_getspecific(key_tj_decompressor)) == NULL)
        {
            tj_decompressor = tjInitDecompress();
            pthread_setspecific(key_tj_decompressor, tj_decompressor);
        }

        tjtransform xform;
        tjscalingfactor scaling;
        memset(&xform, 0, sizeof(tjtransform));
        if (hflip) {
          xform.op = TJXOP_HFLIP;
        }
        xform.r.x = offset_x;
        xform.r.y = offset_y;
        xform.r.h = crop_height;
        xform.r.w = crop_width;
        xform.options |= TJXOPT_CROP;
        scaling.num = scale_num;
        scaling.denom = scale_denom;

        unsigned char *dstBuf = NULL;
        unsigned long dstSize = 0;

        bool do_transform = enable_crop || hflip;

        if (do_transform) {
            tjTransform(tj_transformer, input_buffer, input_size, 1, &dstBuf,
                        &dstSize, &xform, TJFLAG_FASTDCT);
        } else {
            dstBuf = input_buffer;
            dstSize = input_size;
        }
        int result =  tjDecompress2(tj_decompressor, dstBuf, dstSize, output_buffer,
                TJSCALED(crop_width, scaling), 0, TJSCALED(crop_height, scaling),
                TJPF_RGB, TJFLAG_FASTDCT | TJFLAG_NOREALLOC);

        if (do_transform) {
             tjFree(dstBuf);
        }
        return result;
    }

    static PyMethodDef libffcvMethods[] = {
        {NULL, NULL, 0, NULL}
    };


    static struct PyModuleDef libffcvmodule = {
        PyModuleDef_HEAD_INIT,
        "libffcv",
        "This is a dummy python extension, the real code is available through ctypes",
        -1,
        libffcvMethods
    };

    PyMODINIT_FUNC PyInit__libffcv(void) {
        return PyModule_Create(&libffcvmodule);
    }
}<|MERGE_RESOLUTION|>--- conflicted
+++ resolved
@@ -40,8 +40,8 @@
                    dest_matrix, dest_matrix.size(), 0, 0, cv::INTER_AREA);
     }
 
-<<<<<<< HEAD
-    void rotate(float angle, int64_t source_p, int64_t dest_p, int64_t sx, int64_t sy) {
+  
+    EXPORT void rotate(float angle, int64_t source_p, int64_t dest_p, int64_t sx, int64_t sy) {
         cv::Mat source_matrix(sx, sy, CV_8UC3, (uint8_t*) source_p);
         cv::Mat dest_matrix(sx, sy, CV_8UC3, (uint8_t*) dest_p);
         // TODO unsure if this should be sx, sy
@@ -51,7 +51,7 @@
                    dest_matrix, rotation, dest_matrix.size(), cv::INTER_NEAREST);
     }
 
-    void shear(float shear_x, float shear_y, int64_t source_p, int64_t dest_p, int64_t sx, int64_t sy) {
+    EXPORT void shear(float shear_x, float shear_y, int64_t source_p, int64_t dest_p, int64_t sx, int64_t sy) {
         cv::Mat source_matrix(sx, sy, CV_8UC3, (uint8_t*) source_p);
         cv::Mat dest_matrix(sx, sy, CV_8UC3, (uint8_t*) dest_p);
         
@@ -71,7 +71,7 @@
                    dest_matrix, shear, dest_matrix.size(), cv::INTER_NEAREST);
     }
     
-    void add_weighted(int64_t img1_p, float a, int64_t img2_p, float b, int64_t dest_p, int64_t sx, int64_t sy) {
+    EXPORT void add_weighted(int64_t img1_p, float a, int64_t img2_p, float b, int64_t dest_p, int64_t sx, int64_t sy) {
         cv::Mat img1(sx, sy, CV_8UC3, (uint8_t*) img1_p);
         cv::Mat img2(sx, sy, CV_8UC3, (uint8_t*) img2_p);
         cv::Mat dest_matrix(sx, sy, CV_8UC3, (uint8_t*) dest_p);
@@ -82,14 +82,14 @@
                    0, dest_matrix);
     }
     
-    void equalize(int64_t source_p, int64_t dest_p, int64_t sx, int64_t sy) {
+    EXPORT void equalize(int64_t source_p, int64_t dest_p, int64_t sx, int64_t sy) {
         cv::Mat source_matrix(sx, sy, CV_8U, (uint8_t*) source_p);
         cv::Mat dest_matrix(sx, sy, CV_8U, (uint8_t*) dest_p);
         cv::equalizeHist(source_matrix.colRange(0, sy).rowRange(0, sx),
                         dest_matrix);
     }
     
-    void unsharp_mask(int64_t source_p, int64_t dest_p, int64_t sx, int64_t sy) {
+    EXPORT void unsharp_mask(int64_t source_p, int64_t dest_p, int64_t sx, int64_t sy) {
         cv::Mat source_matrix(sx, sy, CV_8UC3, (uint8_t*) source_p);
         cv::Mat dest_matrix(sx, sy, CV_8UC3, (uint8_t*) dest_p);
         
@@ -111,13 +111,12 @@
     }
     
     void my_fread(int64_t fp, int64_t offset, void *destination, int64_t size) {
-=======
+
     EXPORT void my_memcpy(void *source, void* dst, uint64_t size) {
         memcpy(dst, source, size);
     }
 
     EXPORT void my_fread(int64_t fp, int64_t offset, void *destination, int64_t size) {
->>>>>>> f8cd1770
         fseek((FILE *) fp, offset, SEEK_SET);
         fread(destination, 1, size, (FILE *) fp);
     }
