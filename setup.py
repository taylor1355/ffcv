--- conflicted
+++ resolved
@@ -4,7 +4,6 @@
 from glob import glob
 import os
 import platform
-from importlib.metadata import PackageNotFoundError
 
 from distutils.core import setup, Extension
 
@@ -25,8 +24,8 @@
             dll_dir = close_match
             break
     if dll_dir is None:
-        raise PackageNotFoundError(
-            f"{package} not found. "
+        raise Exception(
+            f"Could not find required package: {package}. "
             "Add directory containing .dll files to system environment path."
         )
     dll_dir_split = dll_dir.replace('\\', '/').split('/')
@@ -60,7 +59,7 @@
                          for library in glob(os.path.join(library_dir, '*.lib'))]
             break
     if not include_dir or not library_dir:
-        raise PackageNotFoundError('{} not found.'.format(package))
+        raise Exception(f"Could not find required package: {package}.")
     kw.setdefault('include_dirs', []).append(include_dir)
     kw.setdefault('library_dirs', []).append(library_dir)
     kw.setdefault('libraries', []).extend(libraries)
@@ -72,11 +71,7 @@
     output = subprocess.getoutput(
         'pkg-config --cflags --libs {}'.format(package))
     if 'not found' in output:
-<<<<<<< HEAD
-        raise PackageNotFoundError('{} not found.'.format(package))
-=======
         raise Exception(f"Could not find required package: {package}.")
->>>>>>> 968dc916
     for token in output.strip().split():
         kw.setdefault(flag_map.get(token[:2]), []).append(token[2:])
     return kw
