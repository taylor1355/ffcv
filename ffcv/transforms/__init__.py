--- conflicted
+++ resolved
@@ -5,16 +5,8 @@
 from .random_resized_crop import RandomResizedCrop
 from .poisoning import Poison
 from .replace_label import ReplaceLabel
-<<<<<<< HEAD
 from .translate import RandomTranslate
 
-__all__ = ['Cutout', 'RandomHorizontalFlip', 'Collate', 'ToTensor', 
-           'ToDevice', 'ToTorchImage', 'Squeeze', 'RandomResizedCrop',
-           'Convert', 'Poison', 'ReplaceLabel', 'RandomTranslate']
-=======
-from .normalize import NormalizeImage
-
-__all__ = ['Cutout', 'RandomHorizontalFlip', 'Collate', 'ToTensor', 
-           'ToDevice', 'ToTorchImage', 'Squeeze', 'RandomResizedCrop',
-           'Convert', 'Poison', 'ReplaceLabel', 'NormalizeImage', 'View']
->>>>>>> 20e94813
+__all__ = ['Cutout', 'RandomHorizontalFlip', 'Collate', 'ToTensor', 'ToDevice',
+           'ToTorchImage', 'Squeeze', 'RandomResizedCrop', 'Convert', 'Poison',
+           'ReplaceLabel', 'RandomTranslate', 'NormalizeImage', 'View']