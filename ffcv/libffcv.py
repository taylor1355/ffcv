import ctypes
from numba import njit
import numpy as np
<<<<<<< HEAD
from ctypes import CDLL, c_int64, c_uint8, c_uint64, c_float, POINTER, c_void_p, c_uint32, c_bool, cdll
=======
import platform
from ctypes import CDLL, c_int64, c_uint8, c_uint64, POINTER, c_void_p, c_uint32, c_bool, cdll
>>>>>>> f8cd1770
import ffcv._libffcv

lib = CDLL(ffcv._libffcv.__file__)
if platform.system() == "Windows":
    libc = cdll.msvcrt
    read_c = libc._read
else:
    libc = cdll.LoadLibrary('libc.so.6')
    read_c = libc.pread

read_c.argtypes = [c_uint32, c_void_p, c_uint64, c_uint64]

def read(fileno:int, destination:np.ndarray, offset:int):
    return read_c(fileno, destination.ctypes.data, destination.size, offset)


ctypes_resize = lib.resize
ctypes_resize.argtypes = 11 * [c_int64]

ctypes_rotate = lib.rotate
ctypes_rotate.argtypes = [c_float, c_int64, c_int64, c_int64, c_int64]

ctypes_shear = lib.shear
ctypes_shear.argtypes = [c_float, c_float, c_int64, c_int64, c_int64, c_int64]

ctypes_add_weighted = lib.add_weighted
ctypes_add_weighted.argtypes = [c_int64, c_float, c_int64, c_float, c_int64, c_int64, c_int64]

ctypes_equalize = lib.equalize
ctypes_equalize.argtypes = 4 * [c_int64]

ctypes_unsharp_mask = lib.unsharp_mask
ctypes_unsharp_mask.argtypes = 4 * [c_int64]


def resize_crop(source, start_row, end_row, start_col, end_col, destination):
    ctypes_resize(0,
                  source.ctypes.data,
                  source.shape[0], source.shape[1],
                  start_row, end_row, start_col, end_col,
                  destination.ctypes.data,
                  destination.shape[0], destination.shape[1])

# Extract and define the interface of imdeocde
ctypes_imdecode = lib.imdecode
ctypes_imdecode.argtypes = [
    c_void_p, c_uint64, c_uint32, c_uint32, c_void_p, c_uint32, c_uint32,
    c_uint32, c_uint32, c_uint32, c_uint32, c_bool, c_bool
]

def imdecode(source: np.ndarray, dst: np.ndarray,
             source_height: int, source_width: int,
             crop_height=None, crop_width=None,
             offset_x=0, offset_y=0, scale_factor_num=1, scale_factor_denom=1,
             enable_crop=False, do_flip=False):
    return ctypes_imdecode(source.ctypes.data, source.size,
                           source_height, source_width, dst.ctypes.data,
                           crop_height, crop_width, offset_x, offset_y, scale_factor_num, scale_factor_denom,
                           enable_crop, do_flip)


ctypes_memcopy = lib.my_memcpy
ctypes_memcopy.argtypes = [c_void_p, c_void_p, c_uint64]

def memcpy(source: np.ndarray, dest: np.ndarray):
<<<<<<< HEAD
    return ctypes_memcopy(source.ctypes.data, dest.ctypes.data, source.size)
=======
    return ctypes_memcopy(source.ctypes.data, dest.ctypes.data, source.size*source.itemsize)
>>>>>>> f8cd1770
<|MERGE_RESOLUTION|>--- conflicted
+++ resolved
@@ -1,12 +1,7 @@
 import ctypes
 from numba import njit
 import numpy as np
-<<<<<<< HEAD
 from ctypes import CDLL, c_int64, c_uint8, c_uint64, c_float, POINTER, c_void_p, c_uint32, c_bool, cdll
-=======
-import platform
-from ctypes import CDLL, c_int64, c_uint8, c_uint64, POINTER, c_void_p, c_uint32, c_bool, cdll
->>>>>>> f8cd1770
 import ffcv._libffcv
 
 lib = CDLL(ffcv._libffcv.__file__)
@@ -72,8 +67,4 @@
 ctypes_memcopy.argtypes = [c_void_p, c_void_p, c_uint64]
 
 def memcpy(source: np.ndarray, dest: np.ndarray):
-<<<<<<< HEAD
-    return ctypes_memcopy(source.ctypes.data, dest.ctypes.data, source.size)
-=======
-    return ctypes_memcopy(source.ctypes.data, dest.ctypes.data, source.size*source.itemsize)
->>>>>>> f8cd1770
+    return ctypes_memcopy(source.ctypes.data, dest.ctypes.data, source.size*source.itemsize)