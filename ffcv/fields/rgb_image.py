from dataclasses import replace
from typing import Optional, Callable, TYPE_CHECKING, Tuple

import cv2
import numpy as np
from numba.typed import Dict
from PIL.Image import Image

from .base import Field, ARG_TYPE
from ..pipeline.operation import Operation
from ..pipeline.state import State
from ..pipeline.stage import Stage
from ..pipeline.compiler import Compiler
from ..pipeline.allocation_query import AllocationQuery
from ..libffcv import imdecode

if TYPE_CHECKING:
    from ..memory_managers.base import MemoryManager
    from ..reader import Reader

IMAGE_MODES = Dict()
IMAGE_MODES['jpg']= 0
IMAGE_MODES['raw']= 1

def encode_jpeg(numpy_image):
    success, result = cv2.imencode('.jpg', numpy_image)

    if not success:
        raise ValueError("Impossible to encode image in jpeg")

    return result.reshape(-1)

def resizer(image, target_resolution):
    if target_resolution is None:
        return image
    original_size = np.array([image.shape[1], image.shape[0]])
    ratio = target_resolution / original_size.max()
    if ratio < 1:
        new_size = (ratio * original_size).astype(int)
        image = cv2.resize(image, tuple(new_size))
    return image


class RGBImageDecoder(Operation):
    def __init__(self, metadata: np.ndarray, memory: 'MemoryManager'):
        super().__init__()
        self.metadata = metadata
        self.memory: 'MemoryManager' = memory

    def declare_state_and_memory(self, previous_state: State) -> Tuple[State, AllocationQuery]:
        widths = self.metadata['width']
        heights = self.metadata['height']
        max_width = widths.max()
        max_height = heights.max()

        biggest_shape = (max_height, max_width, 3)
        my_dtype = np.dtype('<u1')

        return (
            replace(previous_state, stage=Stage.INDIVIDUAL, jit_mode=True,
                    shape=biggest_shape, dtype=my_dtype),
            AllocationQuery(biggest_shape, my_dtype)
        )

    def generate_code(self) -> Callable:
        mem_read = self.memory
        imdecode_c = Compiler.compile(imdecode)

        jpg = IMAGE_MODES['jpg']
        raw = IMAGE_MODES['raw']

        def decode(field, destination):
            image_data = mem_read(field['data_ptr'])
            height, width = field['height'], field['width']

            destination = destination.reshape(destination.shape[0] * destination.shape[1] * destination.shape[2])
            destination = destination[:3 * height * width]
            destination = destination.reshape(height, width, 3)

            if field['mode'] == jpg:
                imdecode_c(image_data, destination)
            else:
<<<<<<< HEAD
                image_result = image_data.reshape((field['height'], field['width'], 3))
            destination[:image_result.shape[0],:image_result.shape[1]] = image_result[:]
=======
                destination[:] = image_data.reshape(height, width, 3)

>>>>>>> 208efa27
            return destination
        return decode


class RGBImageField(Field):

    def __init__(self, write_mode='raw', smart_factor:float = None,
                 max_resolution: int=None, smart_threshold: int=None) -> None:
        self.write_mode = write_mode
        self.smart_factor = smart_factor
        self.smart_threshold = smart_threshold
        self.max_resolution = max_resolution

    @property
    def metadata_type(self) -> np.dtype:
        return np.dtype([
            ('mode', '<u1'),
            ('width', '<u2'),
            ('height', '<u2'),
            ('data_ptr', '<u8'),
        ])
        
    def get_decoder(self, metadata: np.ndarray, memory: 'MemoryManager') -> Operation:
        return RGBImageDecoder(metadata, memory)

    @staticmethod
    def from_binary(binary: ARG_TYPE) -> Field:
        return RGBImageField()

    def to_binary(self) -> ARG_TYPE:
        return np.zeros(1, dtype=ARG_TYPE)[0]

    def encode(self, destination, image, malloc):
        if isinstance(image, Image):
            image = np.array(image)

        if not isinstance(image, np.ndarray):
            raise TypeError(f"Unsupported image type {type(image)}")

        if image.dtype != np.uint8:
            raise ValueError("Image type has to be uint8")

        if image.shape[2] != 3:
            raise ValueError(f"Invalid shape for rgb image: {image.shape}")

        assert image.dtype == np.uint8

        image = resizer(image, self.max_resolution)

        write_mode = self.write_mode
        as_jpg = None

        if write_mode == 'smart':
            as_jpg = encode_jpeg(image)
            write_mode = 'raw'
            if self.smart_factor is not None:
                if as_jpg.nbytes * self.smart_factor <= image.nbytes:
                    write_mode = 'jpg'
            if self.smart_threshold is not None:
                if image.nbytes > self.smart_threshold:
                    write_mode = 'jpg'

        destination['mode'] = IMAGE_MODES[write_mode]
        destination['height'], destination['width'] = image.shape[:2]

        if write_mode == 'jpg':
            if as_jpg is None:
                as_jpg = encode_jpeg(image)
            destination['data_ptr'], storage = malloc(as_jpg.nbytes)
            storage[:] = as_jpg
        elif write_mode == 'raw':
            image_bytes = np.ascontiguousarray(image).view('<u1').reshape(-1)
            destination['data_ptr'], storage = malloc(image.nbytes)
            storage[:] = image_bytes
        else:
            raise ValueError(f"Unsupported write mode {self.write_mode}")<|MERGE_RESOLUTION|>--- conflicted
+++ resolved
@@ -80,13 +80,8 @@
             if field['mode'] == jpg:
                 imdecode_c(image_data, destination)
             else:
-<<<<<<< HEAD
-                image_result = image_data.reshape((field['height'], field['width'], 3))
-            destination[:image_result.shape[0],:image_result.shape[1]] = image_result[:]
-=======
                 destination[:] = image_data.reshape(height, width, 3)
 
->>>>>>> 208efa27
             return destination
         return decode
 
