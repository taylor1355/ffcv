--- conflicted
+++ resolved
@@ -211,17 +211,12 @@
     @param('training.mixup_alpha') # Should move this declaration out of trainer
     @param('training.mixup_same_lambda')
     @param('data.num_workers')
-<<<<<<< HEAD
     @param('training.eval_only')
-    def create_train_loader(self, train_dataset, batch_size, num_workers,
-                            eval_only):
+    def create_train_loader(self, train_dataset, batch_size, mixup_alpha,
+                            mixup_same_lambda, num_workers, eval_only):
         if eval_only:
             return []
 
-=======
-    def create_train_loader(self, train_dataset, batch_size, 
-                            mixup_alpha, mixup_same_lambda, num_workers):
->>>>>>> 0077e533
         train_path = Path(train_dataset)
         assert train_path.is_file()
         self.decoder = RandomResizedCropRGBImageDecoder((224, 224))
@@ -243,11 +238,13 @@
         label_pipeline: List[Operation] = [IntDecoder()]
         if mixup_alpha:
             label_pipeline.append(LabelMixup(mixup_alpha, mixup_same_lambda))
+
         label_pipeline.extend([
             ToTensor(),
             Squeeze(),
             ToDevice(ch.device('cuda:0'), non_blocking=False)
         ])
+
         if mixup_alpha:
             label_pipeline.append(MixupToOneHot(1000))
 
